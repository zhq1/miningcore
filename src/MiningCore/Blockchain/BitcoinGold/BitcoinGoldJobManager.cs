<<<<<<< HEAD
﻿using System.Threading.Tasks;
=======
using System.Threading.Tasks;
>>>>>>> d692f5cc
using Autofac;
using MiningCore.Blockchain.Bitcoin;
using MiningCore.Blockchain.ZCash;
using MiningCore.Blockchain.ZCash.DaemonResponses;
using MiningCore.DaemonInterface;
using MiningCore.Messaging;
using MiningCore.Notifications;
using MiningCore.Time;

namespace MiningCore.Blockchain.BitcoinGold
{
    public class BitcoinGoldJobManager : ZCashJobManager<BitcoinGoldJob>
    {
        public BitcoinGoldJobManager(IComponentContext ctx,
            IMasterClock clock,
            IMessageBus messageBus,
            IExtraNonceProvider extraNonceProvider) : base(ctx, clock, messageBus, extraNonceProvider)
        {
            getBlockTemplateParams = new object[]
            {
                new
                {
<<<<<<< HEAD
                    capabilities = new[] {"coinbasetxn", "workid", "coinbase/append"},
                    rules = new[] {"segwit"}
=======
                    capabilities = new[] { "coinbasetxn", "workid", "coinbase/append" },
                    rules = new[] { "segwit" }
>>>>>>> d692f5cc
                }
            };
        }

        #region Overrides of ZCashJobManager<BitcoinGoldJob>

        protected override async Task<DaemonResponse<ZCashBlockTemplate>> GetBlockTemplateAsync()
        {
            var result = await daemon.ExecuteCmdAnyAsync<ZCashBlockTemplate>(
                BitcoinCommands.GetBlockTemplate, getBlockTemplateParams);

            return result;
        }

        #endregion
    }
<<<<<<< HEAD
}
=======
}
>>>>>>> d692f5cc
<|MERGE_RESOLUTION|>--- conflicted
+++ resolved
@@ -1,8 +1,4 @@
-<<<<<<< HEAD
-﻿using System.Threading.Tasks;
-=======
 using System.Threading.Tasks;
->>>>>>> d692f5cc
 using Autofac;
 using MiningCore.Blockchain.Bitcoin;
 using MiningCore.Blockchain.ZCash;
@@ -25,13 +21,8 @@
             {
                 new
                 {
-<<<<<<< HEAD
-                    capabilities = new[] {"coinbasetxn", "workid", "coinbase/append"},
-                    rules = new[] {"segwit"}
-=======
                     capabilities = new[] { "coinbasetxn", "workid", "coinbase/append" },
                     rules = new[] { "segwit" }
->>>>>>> d692f5cc
                 }
             };
         }
@@ -48,8 +39,4 @@
 
         #endregion
     }
-<<<<<<< HEAD
-}
-=======
-}
->>>>>>> d692f5cc
+}