﻿/*
Copyright 2017 Coin Foundry (coinfoundry.org)
Authors: Oliver Weichhold (oliver@weichhold.com)

Permission is hereby granted, free of charge, to any person obtaining a copy of this software and
associated documentation files (the "Software"), to deal in the Software without restriction,
including without limitation the rights to use, copy, modify, merge, publish, distribute, sublicense,
and/or sell copies of the Software, and to permit persons to whom the Software is furnished to do so,
subject to the following conditions:

The above copyright notice and this permission notice shall be included in all copies or substantial
portions of the Software.

THE SOFTWARE IS PROVIDED "AS IS", WITHOUT WARRANTY OF ANY KIND, EXPRESS OR IMPLIED, INCLUDING BUT NOT
LIMITED TO THE WARRANTIES OF MERCHANTABILITY, FITNESS FOR A PARTICULAR PURPOSE AND NONINFRINGEMENT.
IN NO EVENT SHALL THE AUTHORS OR COPYRIGHT HOLDERS BE LIABLE FOR ANY CLAIM, DAMAGES OR OTHER LIABILITY,
WHETHER IN AN ACTION OF CONTRACT, TORT OR OTHERWISE, ARISING FROM, OUT OF OR IN CONNECTION WITH THE
SOFTWARE OR THE USE OR OTHER DEALINGS IN THE SOFTWARE.
*/

using System;
using System.Data;
using System.Linq;
using AutoMapper;
using Dapper;
using MiningCore.Extensions;
using MiningCore.Persistence.Model;
using MiningCore.Persistence.Model.Projections;
using MiningCore.Persistence.Repositories;
using NLog;
using MinerStats = MiningCore.Persistence.Model.Projections.MinerStats;

namespace MiningCore.Persistence.Postgres.Repositories
{
    public class StatsRepository : IStatsRepository
    {
        public StatsRepository(IMapper mapper)
        {
            this.mapper = mapper;
        }

        private readonly IMapper mapper;
        private static readonly ILogger logger = LogManager.GetCurrentClassLogger();

        public void InsertPoolStats(IDbConnection con, IDbTransaction tx, PoolStats stats)
        {
            logger.LogInvoke();

            var mapped = mapper.Map<Entities.PoolStats>(stats);

            var query = "INSERT INTO poolstats(poolid, connectedminers, poolhashrate, created) " +
                "VALUES(@poolid, @connectedminers, @poolhashrate, @created)";

            con.Execute(query, mapped, tx);
        }

        public void InsertMinerWorkerPerformanceStats(IDbConnection con, IDbTransaction tx, MinerWorkerPerformanceStats stats)
        {
            logger.LogInvoke();

            var mapped = mapper.Map<Entities.MinerWorkerPerformanceStats>(stats);

            var query = "INSERT INTO minerstats(poolid, miner, worker, hashrate, sharespersecond, created) " +
                "VALUES(@poolid, @miner, @worker, @hashrate, @sharespersecond, @created)";

            con.Execute(query, mapped, tx);
        }

        public PoolStats GetLastPoolStats(IDbConnection con, string poolId)
        {
            logger.LogInvoke();

            var query = "SELECT * FROM poolstats WHERE poolid = @poolId ORDER BY created DESC FETCH NEXT 1 ROWS ONLY";

            var entity = con.QuerySingleOrDefault<Entities.PoolStats>(query, new { poolId });
            if (entity == null)
                return null;

            return mapper.Map<PoolStats>(entity);
        }

        public PoolStats[] PagePoolStatsBetween(IDbConnection con, string poolId, DateTime start, DateTime end, int page, int pageSize)
        {
            logger.LogInvoke();

            var query = "SELECT * FROM poolstats WHERE poolid = @poolId AND created >= @start AND created <= @end " +
                "ORDER BY created DESC OFFSET @offset FETCH NEXT (@pageSize) ROWS ONLY";

            return con.Query<Entities.PoolStats>(query, new { poolId, start, end, offset = page * pageSize, pageSize })
                .Select(mapper.Map<PoolStats>)
                .ToArray();
        }

        public PoolStats[] GetPoolStatsBetweenHourly(IDbConnection con, string poolId, DateTime start, DateTime end)
        {
            logger.LogInvoke(new []{ poolId });

            var query = "SELECT date_trunc('hour', created) AS created, " +
                        "AVG(poolhashrate) AS poolhashrate, " +
                        "CAST(AVG(connectedminers) AS BIGINT) AS connectedminers " +
                        "FROM poolstats " +
                        "WHERE poolid = @poolId AND created >= @start AND created <= @end " +
                        "GROUP BY date_trunc('hour', created) " +
                        "ORDER BY created;";

            return con.Query<Entities.PoolStats>(query, new { poolId, start, end })
                .Select(mapper.Map<PoolStats>)
                .ToArray();
        }

        public MinerStats GetMinerStats(IDbConnection con, IDbTransaction tx, string poolId, string miner)
        {
            logger.LogInvoke(new[] { poolId, miner });

            var query = "SELECT (SELECT SUM(difficulty) FROM shares WHERE poolid = @poolId AND miner = @miner) AS pendingshares, " +
                "(SELECT amount FROM balances WHERE poolid = @poolId AND address = @miner) AS pendingbalance, " +
                "(SELECT SUM(amount) FROM payments WHERE poolid = @poolId and address = @miner) as totalpaid";

            var result = con.QuerySingleOrDefault<MinerStats>(query, new { poolId, miner }, tx);

            if (result != null)
            {
                query = "SELECT * FROM payments WHERE poolid = @poolId AND address = @miner" +
                    " ORDER BY created DESC LIMIT 1";

                result.LastPayment = con.QuerySingleOrDefault<Payment>(query, new { poolId, miner }, tx);

                // query timestamp of last stats update
                query = "SELECT created FROM minerstats WHERE poolid = @poolId AND miner = @miner" +
                    " ORDER BY created DESC LIMIT 1";

                var lastUpdate = con.QuerySingleOrDefault<DateTime?>(query, new { poolId, miner }, tx);

                if (lastUpdate.HasValue)
                {
                    // load rows rows by timestamp
                    query = "SELECT * FROM minerstats WHERE poolid = @poolId AND miner = @miner AND created = @created";

                    var stats = con.Query<Entities.MinerWorkerPerformanceStats>(query, new { poolId, miner, created = lastUpdate })
                        .Select(mapper.Map<MinerWorkerPerformanceStats>)
                        .ToArray();

<<<<<<< HEAD
                    if (stats.Any())
                    {
                        // replace null worker with empty string
                        foreach(var stat in stats)
                        {
                            if (stat.Worker == null)
                            {
                                stat.Worker = string.Empty;
                                break;
                            }
                        }

                        // transform to dictionary
                        result.Performance = new WorkerPerformanceStatsContainer
                        {
                            Workers = stats.ToDictionary(x => x.Worker, x => new WorkerPerformanceStats
                            {
                                Hashrate = x.Hashrate,
                                SharesPerSecond = x.SharesPerSecond
                            }),

                            Created = stats.First().Created
                        };
                    }
=======
                    result.PerformanceStats = stats;
>>>>>>> ea70813b
                }
            }

            return result;
        }

        public MinerWorkerPerformanceStats[] GetMinerStatsBetweenHourly(IDbConnection con, string poolId, string miner, DateTime start, DateTime end)
        {
            logger.LogInvoke(new[] { poolId });

            var query = "SELECT worker, date_trunc('hour', created) AS created, AVG(hashrate) AS hashrate, " +
                        "AVG(sharespersecond) AS sharespersecond FROM minerstats " +
                        "WHERE poolid = @poolId AND miner = @miner AND created >= @start AND created <= @end " +
                        "GROUP BY date_trunc('hour', created), worker " +
                        "ORDER BY created, worker;";

            return con.Query<Entities.MinerWorkerPerformanceStats>(query, new { poolId, miner, start, end })
                .Select(mapper.Map<MinerWorkerPerformanceStats>)
                .ToArray();
        }
    }
}
<|MERGE_RESOLUTION|>--- conflicted
+++ resolved
@@ -1,192 +1,188 @@
-﻿/*
-Copyright 2017 Coin Foundry (coinfoundry.org)
-Authors: Oliver Weichhold (oliver@weichhold.com)
-
-Permission is hereby granted, free of charge, to any person obtaining a copy of this software and
-associated documentation files (the "Software"), to deal in the Software without restriction,
-including without limitation the rights to use, copy, modify, merge, publish, distribute, sublicense,
-and/or sell copies of the Software, and to permit persons to whom the Software is furnished to do so,
-subject to the following conditions:
-
-The above copyright notice and this permission notice shall be included in all copies or substantial
-portions of the Software.
-
-THE SOFTWARE IS PROVIDED "AS IS", WITHOUT WARRANTY OF ANY KIND, EXPRESS OR IMPLIED, INCLUDING BUT NOT
-LIMITED TO THE WARRANTIES OF MERCHANTABILITY, FITNESS FOR A PARTICULAR PURPOSE AND NONINFRINGEMENT.
-IN NO EVENT SHALL THE AUTHORS OR COPYRIGHT HOLDERS BE LIABLE FOR ANY CLAIM, DAMAGES OR OTHER LIABILITY,
-WHETHER IN AN ACTION OF CONTRACT, TORT OR OTHERWISE, ARISING FROM, OUT OF OR IN CONNECTION WITH THE
-SOFTWARE OR THE USE OR OTHER DEALINGS IN THE SOFTWARE.
-*/
-
-using System;
-using System.Data;
-using System.Linq;
-using AutoMapper;
-using Dapper;
-using MiningCore.Extensions;
-using MiningCore.Persistence.Model;
-using MiningCore.Persistence.Model.Projections;
-using MiningCore.Persistence.Repositories;
-using NLog;
-using MinerStats = MiningCore.Persistence.Model.Projections.MinerStats;
-
-namespace MiningCore.Persistence.Postgres.Repositories
-{
-    public class StatsRepository : IStatsRepository
-    {
-        public StatsRepository(IMapper mapper)
-        {
-            this.mapper = mapper;
-        }
-
-        private readonly IMapper mapper;
-        private static readonly ILogger logger = LogManager.GetCurrentClassLogger();
-
-        public void InsertPoolStats(IDbConnection con, IDbTransaction tx, PoolStats stats)
-        {
-            logger.LogInvoke();
-
-            var mapped = mapper.Map<Entities.PoolStats>(stats);
-
-            var query = "INSERT INTO poolstats(poolid, connectedminers, poolhashrate, created) " +
-                "VALUES(@poolid, @connectedminers, @poolhashrate, @created)";
-
-            con.Execute(query, mapped, tx);
-        }
-
-        public void InsertMinerWorkerPerformanceStats(IDbConnection con, IDbTransaction tx, MinerWorkerPerformanceStats stats)
-        {
-            logger.LogInvoke();
-
-            var mapped = mapper.Map<Entities.MinerWorkerPerformanceStats>(stats);
-
-            var query = "INSERT INTO minerstats(poolid, miner, worker, hashrate, sharespersecond, created) " +
-                "VALUES(@poolid, @miner, @worker, @hashrate, @sharespersecond, @created)";
-
-            con.Execute(query, mapped, tx);
-        }
-
-        public PoolStats GetLastPoolStats(IDbConnection con, string poolId)
-        {
-            logger.LogInvoke();
-
-            var query = "SELECT * FROM poolstats WHERE poolid = @poolId ORDER BY created DESC FETCH NEXT 1 ROWS ONLY";
-
-            var entity = con.QuerySingleOrDefault<Entities.PoolStats>(query, new { poolId });
-            if (entity == null)
-                return null;
-
-            return mapper.Map<PoolStats>(entity);
-        }
-
-        public PoolStats[] PagePoolStatsBetween(IDbConnection con, string poolId, DateTime start, DateTime end, int page, int pageSize)
-        {
-            logger.LogInvoke();
-
-            var query = "SELECT * FROM poolstats WHERE poolid = @poolId AND created >= @start AND created <= @end " +
-                "ORDER BY created DESC OFFSET @offset FETCH NEXT (@pageSize) ROWS ONLY";
-
-            return con.Query<Entities.PoolStats>(query, new { poolId, start, end, offset = page * pageSize, pageSize })
-                .Select(mapper.Map<PoolStats>)
-                .ToArray();
-        }
-
-        public PoolStats[] GetPoolStatsBetweenHourly(IDbConnection con, string poolId, DateTime start, DateTime end)
-        {
-            logger.LogInvoke(new []{ poolId });
-
-            var query = "SELECT date_trunc('hour', created) AS created, " +
-                        "AVG(poolhashrate) AS poolhashrate, " +
-                        "CAST(AVG(connectedminers) AS BIGINT) AS connectedminers " +
-                        "FROM poolstats " +
-                        "WHERE poolid = @poolId AND created >= @start AND created <= @end " +
-                        "GROUP BY date_trunc('hour', created) " +
-                        "ORDER BY created;";
-
-            return con.Query<Entities.PoolStats>(query, new { poolId, start, end })
-                .Select(mapper.Map<PoolStats>)
-                .ToArray();
-        }
-
-        public MinerStats GetMinerStats(IDbConnection con, IDbTransaction tx, string poolId, string miner)
-        {
-            logger.LogInvoke(new[] { poolId, miner });
-
-            var query = "SELECT (SELECT SUM(difficulty) FROM shares WHERE poolid = @poolId AND miner = @miner) AS pendingshares, " +
-                "(SELECT amount FROM balances WHERE poolid = @poolId AND address = @miner) AS pendingbalance, " +
-                "(SELECT SUM(amount) FROM payments WHERE poolid = @poolId and address = @miner) as totalpaid";
-
-            var result = con.QuerySingleOrDefault<MinerStats>(query, new { poolId, miner }, tx);
-
-            if (result != null)
-            {
-                query = "SELECT * FROM payments WHERE poolid = @poolId AND address = @miner" +
-                    " ORDER BY created DESC LIMIT 1";
-
-                result.LastPayment = con.QuerySingleOrDefault<Payment>(query, new { poolId, miner }, tx);
-
-                // query timestamp of last stats update
-                query = "SELECT created FROM minerstats WHERE poolid = @poolId AND miner = @miner" +
-                    " ORDER BY created DESC LIMIT 1";
-
-                var lastUpdate = con.QuerySingleOrDefault<DateTime?>(query, new { poolId, miner }, tx);
-
-                if (lastUpdate.HasValue)
-                {
-                    // load rows rows by timestamp
-                    query = "SELECT * FROM minerstats WHERE poolid = @poolId AND miner = @miner AND created = @created";
-
-                    var stats = con.Query<Entities.MinerWorkerPerformanceStats>(query, new { poolId, miner, created = lastUpdate })
-                        .Select(mapper.Map<MinerWorkerPerformanceStats>)
-                        .ToArray();
-
-<<<<<<< HEAD
-                    if (stats.Any())
-                    {
-                        // replace null worker with empty string
-                        foreach(var stat in stats)
-                        {
-                            if (stat.Worker == null)
-                            {
-                                stat.Worker = string.Empty;
-                                break;
-                            }
-                        }
-
-                        // transform to dictionary
-                        result.Performance = new WorkerPerformanceStatsContainer
-                        {
-                            Workers = stats.ToDictionary(x => x.Worker, x => new WorkerPerformanceStats
-                            {
-                                Hashrate = x.Hashrate,
-                                SharesPerSecond = x.SharesPerSecond
-                            }),
-
-                            Created = stats.First().Created
-                        };
-                    }
-=======
-                    result.PerformanceStats = stats;
->>>>>>> ea70813b
-                }
-            }
-
-            return result;
-        }
-
-        public MinerWorkerPerformanceStats[] GetMinerStatsBetweenHourly(IDbConnection con, string poolId, string miner, DateTime start, DateTime end)
-        {
-            logger.LogInvoke(new[] { poolId });
-
-            var query = "SELECT worker, date_trunc('hour', created) AS created, AVG(hashrate) AS hashrate, " +
-                        "AVG(sharespersecond) AS sharespersecond FROM minerstats " +
-                        "WHERE poolid = @poolId AND miner = @miner AND created >= @start AND created <= @end " +
-                        "GROUP BY date_trunc('hour', created), worker " +
-                        "ORDER BY created, worker;";
-
-            return con.Query<Entities.MinerWorkerPerformanceStats>(query, new { poolId, miner, start, end })
-                .Select(mapper.Map<MinerWorkerPerformanceStats>)
-                .ToArray();
-        }
-    }
-}
+﻿/*
+Copyright 2017 Coin Foundry (coinfoundry.org)
+Authors: Oliver Weichhold (oliver@weichhold.com)
+
+Permission is hereby granted, free of charge, to any person obtaining a copy of this software and
+associated documentation files (the "Software"), to deal in the Software without restriction,
+including without limitation the rights to use, copy, modify, merge, publish, distribute, sublicense,
+and/or sell copies of the Software, and to permit persons to whom the Software is furnished to do so,
+subject to the following conditions:
+
+The above copyright notice and this permission notice shall be included in all copies or substantial
+portions of the Software.
+
+THE SOFTWARE IS PROVIDED "AS IS", WITHOUT WARRANTY OF ANY KIND, EXPRESS OR IMPLIED, INCLUDING BUT NOT
+LIMITED TO THE WARRANTIES OF MERCHANTABILITY, FITNESS FOR A PARTICULAR PURPOSE AND NONINFRINGEMENT.
+IN NO EVENT SHALL THE AUTHORS OR COPYRIGHT HOLDERS BE LIABLE FOR ANY CLAIM, DAMAGES OR OTHER LIABILITY,
+WHETHER IN AN ACTION OF CONTRACT, TORT OR OTHERWISE, ARISING FROM, OUT OF OR IN CONNECTION WITH THE
+SOFTWARE OR THE USE OR OTHER DEALINGS IN THE SOFTWARE.
+*/
+
+using System;
+using System.Data;
+using System.Linq;
+using AutoMapper;
+using Dapper;
+using MiningCore.Extensions;
+using MiningCore.Persistence.Model;
+using MiningCore.Persistence.Model.Projections;
+using MiningCore.Persistence.Repositories;
+using NLog;
+using MinerStats = MiningCore.Persistence.Model.Projections.MinerStats;
+
+namespace MiningCore.Persistence.Postgres.Repositories
+{
+    public class StatsRepository : IStatsRepository
+    {
+        public StatsRepository(IMapper mapper)
+        {
+            this.mapper = mapper;
+        }
+
+        private readonly IMapper mapper;
+        private static readonly ILogger logger = LogManager.GetCurrentClassLogger();
+
+        public void InsertPoolStats(IDbConnection con, IDbTransaction tx, PoolStats stats)
+        {
+            logger.LogInvoke();
+
+            var mapped = mapper.Map<Entities.PoolStats>(stats);
+
+            var query = "INSERT INTO poolstats(poolid, connectedminers, poolhashrate, created) " +
+                "VALUES(@poolid, @connectedminers, @poolhashrate, @created)";
+
+            con.Execute(query, mapped, tx);
+        }
+
+        public void InsertMinerWorkerPerformanceStats(IDbConnection con, IDbTransaction tx, MinerWorkerPerformanceStats stats)
+        {
+            logger.LogInvoke();
+
+            var mapped = mapper.Map<Entities.MinerWorkerPerformanceStats>(stats);
+
+            var query = "INSERT INTO minerstats(poolid, miner, worker, hashrate, sharespersecond, created) " +
+                "VALUES(@poolid, @miner, @worker, @hashrate, @sharespersecond, @created)";
+
+            con.Execute(query, mapped, tx);
+        }
+
+        public PoolStats GetLastPoolStats(IDbConnection con, string poolId)
+        {
+            logger.LogInvoke();
+
+            var query = "SELECT * FROM poolstats WHERE poolid = @poolId ORDER BY created DESC FETCH NEXT 1 ROWS ONLY";
+
+            var entity = con.QuerySingleOrDefault<Entities.PoolStats>(query, new { poolId });
+            if (entity == null)
+                return null;
+
+            return mapper.Map<PoolStats>(entity);
+        }
+
+        public PoolStats[] PagePoolStatsBetween(IDbConnection con, string poolId, DateTime start, DateTime end, int page, int pageSize)
+        {
+            logger.LogInvoke();
+
+            var query = "SELECT * FROM poolstats WHERE poolid = @poolId AND created >= @start AND created <= @end " +
+                "ORDER BY created DESC OFFSET @offset FETCH NEXT (@pageSize) ROWS ONLY";
+
+            return con.Query<Entities.PoolStats>(query, new { poolId, start, end, offset = page * pageSize, pageSize })
+                .Select(mapper.Map<PoolStats>)
+                .ToArray();
+        }
+
+        public PoolStats[] GetPoolStatsBetweenHourly(IDbConnection con, string poolId, DateTime start, DateTime end)
+        {
+            logger.LogInvoke(new []{ poolId });
+
+            var query = "SELECT date_trunc('hour', created) AS created, " +
+                        "AVG(poolhashrate) AS poolhashrate, " +
+                        "CAST(AVG(connectedminers) AS BIGINT) AS connectedminers " +
+                        "FROM poolstats " +
+                        "WHERE poolid = @poolId AND created >= @start AND created <= @end " +
+                        "GROUP BY date_trunc('hour', created) " +
+                        "ORDER BY created;";
+
+            return con.Query<Entities.PoolStats>(query, new { poolId, start, end })
+                .Select(mapper.Map<PoolStats>)
+                .ToArray();
+        }
+
+        public MinerStats GetMinerStats(IDbConnection con, IDbTransaction tx, string poolId, string miner)
+        {
+            logger.LogInvoke(new[] { poolId, miner });
+
+            var query = "SELECT (SELECT SUM(difficulty) FROM shares WHERE poolid = @poolId AND miner = @miner) AS pendingshares, " +
+                "(SELECT amount FROM balances WHERE poolid = @poolId AND address = @miner) AS pendingbalance, " +
+                "(SELECT SUM(amount) FROM payments WHERE poolid = @poolId and address = @miner) as totalpaid";
+
+            var result = con.QuerySingleOrDefault<MinerStats>(query, new { poolId, miner }, tx);
+
+            if (result != null)
+            {
+                query = "SELECT * FROM payments WHERE poolid = @poolId AND address = @miner" +
+                    " ORDER BY created DESC LIMIT 1";
+
+                result.LastPayment = con.QuerySingleOrDefault<Payment>(query, new { poolId, miner }, tx);
+
+                // query timestamp of last stats update
+                query = "SELECT created FROM minerstats WHERE poolid = @poolId AND miner = @miner" +
+                    " ORDER BY created DESC LIMIT 1";
+
+                var lastUpdate = con.QuerySingleOrDefault<DateTime?>(query, new { poolId, miner }, tx);
+
+                if (lastUpdate.HasValue)
+                {
+                    // load rows rows by timestamp
+                    query = "SELECT * FROM minerstats WHERE poolid = @poolId AND miner = @miner AND created = @created";
+
+                    var stats = con.Query<Entities.MinerWorkerPerformanceStats>(query, new { poolId, miner, created = lastUpdate })
+                        .Select(mapper.Map<MinerWorkerPerformanceStats>)
+                        .ToArray();
+
+                    if (stats.Any())
+                    {
+                        // replace null worker with empty string
+                        foreach(var stat in stats)
+                        {
+                            if (stat.Worker == null)
+                            {
+                                stat.Worker = string.Empty;
+                                break;
+                            }
+                        }
+
+                        // transform to dictionary
+                        result.Performance = new WorkerPerformanceStatsContainer
+                        {
+                            Workers = stats.ToDictionary(x => x.Worker, x => new WorkerPerformanceStats
+                            {
+                                Hashrate = x.Hashrate,
+                                SharesPerSecond = x.SharesPerSecond
+                            }),
+
+                            Created = stats.First().Created
+                        };
+                    }
+                }
+            }
+
+            return result;
+        }
+
+        public MinerWorkerPerformanceStats[] GetMinerStatsBetweenHourly(IDbConnection con, string poolId, string miner, DateTime start, DateTime end)
+        {
+            logger.LogInvoke(new[] { poolId });
+
+            var query = "SELECT worker, date_trunc('hour', created) AS created, AVG(hashrate) AS hashrate, " +
+                        "AVG(sharespersecond) AS sharespersecond FROM minerstats " +
+                        "WHERE poolid = @poolId AND miner = @miner AND created >= @start AND created <= @end " +
+                        "GROUP BY date_trunc('hour', created), worker " +
+                        "ORDER BY created, worker;";
+
+            return con.Query<Entities.MinerWorkerPerformanceStats>(query, new { poolId, miner, start, end })
+                .Select(mapper.Map<MinerWorkerPerformanceStats>)
+                .ToArray();
+        }
+    }
+}