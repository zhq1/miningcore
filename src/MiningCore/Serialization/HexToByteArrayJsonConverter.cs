--- conflicted
+++ resolved
@@ -1,8 +1,4 @@
-<<<<<<< HEAD
-﻿using System;
-=======
 using System;
->>>>>>> d692f5cc
 using System.Globalization;
 using MiningCore.Extensions;
 using Newtonsoft.Json;
@@ -33,8 +29,4 @@
             return str.HexToByteArray();
         }
     }
-<<<<<<< HEAD
-}
-=======
-}
->>>>>>> d692f5cc
+}